--- conflicted
+++ resolved
@@ -1,156 +1,157 @@
-import os, sys
-from pathlib import Path
-import tempfile
-import gradio as gr
-from modules.call_queue import wrap_gradio_gpu_call, wrap_queued_call
-from modules.shared import opts, OptionInfo
-from modules import shared, paths, script_callbacks
-import launch
-import glob
-from huggingface_hub import snapshot_download
-
-def download_model(local_dir='./checkpoints'):
-    REPO_ID = 'vinthony/SadTalker'
-    snapshot_download(repo_id=REPO_ID, local_dir=local_dir, local_dir_use_symlinks=False)
-
-def get_source_image(image):   
-        return image
-
-def get_img_from_txt2img(x):
-    talker_path = Path(paths.script_path) / "outputs"
-    imgs_from_txt_dir = str(talker_path / "txt2img-images/")
-    imgs = glob.glob(imgs_from_txt_dir+'/*/*.png')
-    imgs.sort(key=lambda x:os.path.getmtime(os.path.join(imgs_from_txt_dir, x)))
-    img_from_txt_path = os.path.join(imgs_from_txt_dir, imgs[-1])
-    return img_from_txt_path, img_from_txt_path
-
-def get_img_from_img2img(x):
-    talker_path = Path(paths.script_path) / "outputs"
-    imgs_from_img_dir = str(talker_path / "img2img-images/")
-    imgs = glob.glob(imgs_from_img_dir+'/*/*.png')
-    imgs.sort(key=lambda x:os.path.getmtime(os.path.join(imgs_from_img_dir, x)))
-    img_from_img_path = os.path.join(imgs_from_img_dir, imgs[-1])
-    return img_from_img_path, img_from_img_path
- 
-def install():
-
-    kv = {
-        "face-alignment": "face-alignment==1.3.5",
-        "imageio": "imageio==2.19.3",
-        "imageio-ffmpeg": "imageio-ffmpeg==0.4.7",
-        "librosa":"librosa==0.8.0",
-        "pydub":"pydub==0.25.1",
-        "scipy":"scipy==1.8.1",
-        "tqdm": "tqdm",
-        "yacs":"yacs==0.1.8",
-        "pyyaml": "pyyaml", 
-<<<<<<< HEAD
-        "dlib": "dlib-bin", # => "dlib": "dlib",
-        "huggingface_hub":"huggingface_hub==0.13.4",
-=======
-        "dlib": "dlib-bin",
-        "huggingface_hub":"git+https://github.com/huggingface/huggingface_hub@main",
->>>>>>> f797c071
-        "gfpgan": "gfpgan",
-    }
-
-    for k,v in kv.items():
-        if not launch.is_installed(k):
-            print(k, launch.is_installed(k))
-            launch.run_pip("install "+ v, "requirements for SadTalker")
-
-    
-
-    if os.getenv('SADTALKER_CHECKPOINTS'):
-        print('load Sadtalker Checkpoints from '+ os.getenv('SADTALKER_CHECKPOINTS'))
-    else:
-        python = sys.executable
-
-        launch.run(f'"{python}" -m pip uninstall -y huggingface_hub', live=True)
-        launch.run(f'"{python}" -m pip install --upgrade git+https://github.com/huggingface/huggingface_hub@main', live=True)
-        ### run the scripts to downlod models to correct localtion.
-        # print('download models for SadTalker')
-        # launch.run("cd " + paths.script_path+"/extensions/SadTalker && bash ./scripts/download_models.sh", live=True)
-        # print('SadTalker is successfully installed!')
-        download_model(paths.script_path+'/extensions/SadTalker/checkpoints')
-    
- 
-def on_ui_tabs():
-    install()
-
-    sys.path.extend([paths.script_path+'/extensions/SadTalker']) 
-    
-    repo_dir = paths.script_path+'/extensions/SadTalker/'
-
-    result_dir = opts.sadtalker_result_dir
-    os.makedirs(result_dir, exist_ok=True)
-
-    from src.gradio_demo import SadTalker  
-
-    if  os.getenv('SADTALKER_CHECKPOINTS'):
-        checkpoint_path = os.getenv('SADTALKER_CHECKPOINTS')
-    else:
-        checkpoint_path = repo_dir+'checkpoints/'
-
-    sad_talker = SadTalker(checkpoint_path=checkpoint_path, config_path=repo_dir+'src/config', lazy_load=True)
-    
-    with gr.Blocks(analytics_enabled=False) as audio_to_video:
-        with gr.Row().style(equal_height=False):
-            with gr.Column(variant='panel'):
-                with gr.Tabs(elem_id="sadtalker_source_image"):
-                    with gr.TabItem('Upload image'):
-                        with gr.Row():
-                            input_image = gr.Image(label="Source image", source="upload", type="filepath").style(height=256,width=256)
-                        
-                        with gr.Row():
-                            submit_image2 = gr.Button('load From txt2img', variant='primary')
-                            submit_image2.click(fn=get_img_from_txt2img, inputs=input_image, outputs=[input_image, input_image])
-                            
-                            submit_image3 = gr.Button('load from img2img', variant='primary')
-                            submit_image3.click(fn=get_img_from_img2img, inputs=input_image, outputs=[input_image, input_image])
-
-                with gr.Tabs(elem_id="sadtalker_driven_audio"):
-                    with gr.TabItem('Upload'):
-                        with gr.Column(variant='panel'):
-
-                            with gr.Row():
-                                driven_audio = gr.Audio(label="Input audio", source="upload", type="filepath")
-                        
-
-            with gr.Column(variant='panel'): 
-                with gr.Tabs(elem_id="sadtalker_checkbox"):
-                    with gr.TabItem('Settings'):
-                        with gr.Column(variant='panel'):
-                            gr.Markdown("Please visit [**[here]**](https://github.com/Winfredy/SadTalker/blob/main/docs/best_practice.md) if you don't know how to choose these configurations.")
-                            preprocess_type = gr.Radio(['crop','resize','full'], value='crop', label='preprocess', info="How to handle input image?")
-                            is_still_mode = gr.Checkbox(label="Remove head motion (works better with preprocess `full`)")
-                            enhancer = gr.Checkbox(label="Face enhancement")
-                            submit = gr.Button('Generate', elem_id="sadtalker_generate", variant='primary')
-                            path_to_save = gr.Text(Path(paths.script_path) / "outputs/SadTalker/", visible=False)
-
-                with gr.Tabs(elem_id="sadtalker_genearted"):
-                        gen_video = gr.Video(label="Generated video", format="mp4").style(width=256)
-
-
-        ### gradio gpu call will always return the html, 
-        submit.click(
-                    fn=wrap_queued_call(sad_talker.test), 
-                    inputs=[input_image,
-                            driven_audio,
-                            preprocess_type,
-                            is_still_mode,
-                            enhancer,
-                            path_to_save
-                            ], 
-                    outputs=[gen_video, ]
-                    )
-
-    return [(audio_to_video, "SadTalker", "extension")]
-
-def on_ui_settings():
-    talker_path = Path(paths.script_path) / "outputs"
-    section = ('extension', "SadTalker") 
-    opts.add_option("sadtalker_result_dir", OptionInfo(str(talker_path / "SadTalker/"), "Path to save results of sadtalker", section=section)) 
-
-script_callbacks.on_ui_settings(on_ui_settings)
-script_callbacks.on_ui_tabs(on_ui_tabs)
+import os, sys
+from pathlib import Path
+import tempfile
+import gradio as gr
+from modules.call_queue import wrap_gradio_gpu_call, wrap_queued_call
+from modules.shared import opts, OptionInfo
+from modules import shared, paths, script_callbacks
+import launch
+import glob
+from huggingface_hub import snapshot_download
+
+def download_model(local_dir='./checkpoints'):
+    REPO_ID = 'vinthony/SadTalker'
+    snapshot_download(repo_id=REPO_ID, local_dir=local_dir, local_dir_use_symlinks=False)
+
+def get_source_image(image):   
+        return image
+
+def get_img_from_txt2img(x):
+    talker_path = Path(paths.script_path) / "outputs"
+    imgs_from_txt_dir = str(talker_path / "txt2img-images/")
+    imgs = glob.glob(imgs_from_txt_dir+'/*/*.png')
+    imgs.sort(key=lambda x:os.path.getmtime(os.path.join(imgs_from_txt_dir, x)))
+    img_from_txt_path = os.path.join(imgs_from_txt_dir, imgs[-1])
+    return img_from_txt_path, img_from_txt_path
+
+def get_img_from_img2img(x):
+    talker_path = Path(paths.script_path) / "outputs"
+    imgs_from_img_dir = str(talker_path / "img2img-images/")
+    imgs = glob.glob(imgs_from_img_dir+'/*/*.png')
+    imgs.sort(key=lambda x:os.path.getmtime(os.path.join(imgs_from_img_dir, x)))
+    img_from_img_path = os.path.join(imgs_from_img_dir, imgs[-1])
+    return img_from_img_path, img_from_img_path
+ 
+def install():
+
+    kv = {
+        "face_alignment": "face-alignment==1.3.5",
+        "imageio": "imageio==2.19.3",
+        "imageio_ffmpeg": "imageio-ffmpeg==0.4.7",
+        "librosa":"librosa==0.8.0",
+        "pydub":"pydub==0.25.1",
+        "scipy":"scipy==1.8.1",
+        "tqdm": "tqdm",
+        "yacs":"yacs==0.1.8",
+        "PyYAML": "pyyaml", 
+        "dlib": "dlib-bin", # => "dlib": "dlib",
+        "gfpgan": "gfpgan",
+    }
+
+    for k,v in kv.items():
+        if not launch.is_installed(k):
+            print(k, launch.is_installed(k))
+            launch.run_pip("install "+ v, "requirements for SadTalker")
+
+
+    if os.getenv('SADTALKER_CHECKPOINTS'):
+        print('load Sadtalker Checkpoints from '+ os.getenv('SADTALKER_CHECKPOINTS'))
+    else:
+
+        print(
+            """"
+            SadTalker are trying to downloaded all the files from hugging face, which will take a long time.
+             
+            To avoid this, please manually set the SADTALKER_CHECKPOINTS in `webui_user.bat`(windows) or `webui_user.sh`(linux)
+            """)
+        
+        python = sys.executable
+
+        launch.run(f'"{python}" -m pip uninstall -y huggingface_hub', live=True)
+        launch.run(f'"{python}" -m pip install --upgrade git+https://github.com/huggingface/huggingface_hub@main', live=True)
+        ### run the scripts to downlod models to correct localtion.
+        # print('download models for SadTalker')
+        # launch.run("cd " + paths.script_path+"/extensions/SadTalker && bash ./scripts/download_models.sh", live=True)
+        # print('SadTalker is successfully installed!')
+        download_model(paths.script_path+'/extensions/SadTalker/checkpoints')
+    
+ 
+def on_ui_tabs():
+    install()
+
+    sys.path.extend([paths.script_path+'/extensions/SadTalker']) 
+    
+    repo_dir = paths.script_path+'/extensions/SadTalker/'
+
+    result_dir = opts.sadtalker_result_dir
+    os.makedirs(result_dir, exist_ok=True)
+
+    from src.gradio_demo import SadTalker  
+
+    if  os.getenv('SADTALKER_CHECKPOINTS'):
+        checkpoint_path = os.getenv('SADTALKER_CHECKPOINTS')
+    else:
+        checkpoint_path = repo_dir+'checkpoints/'
+
+    sad_talker = SadTalker(checkpoint_path=checkpoint_path, config_path=repo_dir+'src/config', lazy_load=True)
+    
+    with gr.Blocks(analytics_enabled=False) as audio_to_video:
+        with gr.Row().style(equal_height=False):
+            with gr.Column(variant='panel'):
+                with gr.Tabs(elem_id="sadtalker_source_image"):
+                    with gr.TabItem('Upload image'):
+                        with gr.Row():
+                            input_image = gr.Image(label="Source image", source="upload", type="filepath").style(height=256,width=256)
+                        
+                        with gr.Row():
+                            submit_image2 = gr.Button('load From txt2img', variant='primary')
+                            submit_image2.click(fn=get_img_from_txt2img, inputs=input_image, outputs=[input_image, input_image])
+                            
+                            submit_image3 = gr.Button('load from img2img', variant='primary')
+                            submit_image3.click(fn=get_img_from_img2img, inputs=input_image, outputs=[input_image, input_image])
+
+                with gr.Tabs(elem_id="sadtalker_driven_audio"):
+                    with gr.TabItem('Upload'):
+                        with gr.Column(variant='panel'):
+
+                            with gr.Row():
+                                driven_audio = gr.Audio(label="Input audio", source="upload", type="filepath")
+                        
+
+            with gr.Column(variant='panel'): 
+                with gr.Tabs(elem_id="sadtalker_checkbox"):
+                    with gr.TabItem('Settings'):
+                        with gr.Column(variant='panel'):
+                            gr.Markdown("Please visit [**[here]**](https://github.com/Winfredy/SadTalker/blob/main/docs/best_practice.md) if you don't know how to choose these configurations.")
+                            preprocess_type = gr.Radio(['crop','resize','full'], value='crop', label='preprocess', info="How to handle input image?")
+                            is_still_mode = gr.Checkbox(label="Remove head motion (works better with preprocess `full`)")
+                            enhancer = gr.Checkbox(label="Face enhancement")
+                            submit = gr.Button('Generate', elem_id="sadtalker_generate", variant='primary')
+                            path_to_save = gr.Text(Path(paths.script_path) / "outputs/SadTalker/", visible=False)
+
+                with gr.Tabs(elem_id="sadtalker_genearted"):
+                        gen_video = gr.Video(label="Generated video", format="mp4").style(width=256)
+
+
+        ### gradio gpu call will always return the html, 
+        submit.click(
+                    fn=wrap_queued_call(sad_talker.test), 
+                    inputs=[input_image,
+                            driven_audio,
+                            preprocess_type,
+                            is_still_mode,
+                            enhancer,
+                            path_to_save
+                            ], 
+                    outputs=[gen_video, ]
+                    )
+
+    return [(audio_to_video, "SadTalker", "extension")]
+
+def on_ui_settings():
+    talker_path = Path(paths.script_path) / "outputs"
+    section = ('extension', "SadTalker") 
+    opts.add_option("sadtalker_result_dir", OptionInfo(str(talker_path / "SadTalker/"), "Path to save results of sadtalker", section=section)) 
+
+script_callbacks.on_ui_settings(on_ui_settings)
+script_callbacks.on_ui_tabs(on_ui_tabs)